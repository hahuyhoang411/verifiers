from verifiers.parsers import XMLParser
from verifiers.rubrics import Rubric


class MathRubric(Rubric):
<<<<<<< HEAD
    def __init__(self):
        self.parser = XMLParser(fields=["think", "answer"])
=======
    def __init__(self, parser: XMLParser | None = None):
        self.parser = parser if parser is not None else XMLParser(fields=["think", "answer"])
>>>>>>> bbe5184d
        self.reward_funcs = [
            self.exact_answer_reward_func,
            self.int_answer_reward_func,
            self.parser.get_xml_reward_func(),
            self.parser.get_format_reward_func()
        ]
        self.reward_weights = [
            1.0,
            0.5,
            0.25,
            0.25
        ]
<|MERGE_RESOLUTION|>--- conflicted
+++ resolved
@@ -3,13 +3,8 @@
 
 
 class MathRubric(Rubric):
-<<<<<<< HEAD
-    def __init__(self):
-        self.parser = XMLParser(fields=["think", "answer"])
-=======
     def __init__(self, parser: XMLParser | None = None):
         self.parser = parser if parser is not None else XMLParser(fields=["think", "answer"])
->>>>>>> bbe5184d
         self.reward_funcs = [
             self.exact_answer_reward_func,
             self.int_answer_reward_func,
