from .ask import ask
from .calculator import calculator
from .search import search, search_ddg, search_rag
from .python import python

<<<<<<< HEAD
__all__ = ["ask", "calculator", "search", "python", "search_ddg", "search_rag"]
=======
# Import SmolaAgents tools when available
try:
    from .smolagents import CalculatorTool
    __all__ = ["ask", "calculator", "search", "python", "CalculatorTool"]
except ImportError:
    __all__ = ["ask", "calculator", "search", "python"] 
>>>>>>> bbe5184d
<|MERGE_RESOLUTION|>--- conflicted
+++ resolved
@@ -3,13 +3,9 @@
 from .search import search, search_ddg, search_rag
 from .python import python
 
-<<<<<<< HEAD
-__all__ = ["ask", "calculator", "search", "python", "search_ddg", "search_rag"]
-=======
 # Import SmolaAgents tools when available
 try:
     from .smolagents import CalculatorTool
     __all__ = ["ask", "calculator", "search", "python", "CalculatorTool"]
 except ImportError:
-    __all__ = ["ask", "calculator", "search", "python"] 
->>>>>>> bbe5184d
+    __all__ = ["ask", "calculator", "search", "python", "search_ddg", "search_rag"]